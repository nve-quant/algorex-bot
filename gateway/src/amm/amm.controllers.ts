--- conflicted
+++ resolved
@@ -53,12 +53,7 @@
 } from '../services/common-interfaces';
 
 export async function price(req: PriceRequest): Promise<PriceResponse> {
-<<<<<<< HEAD
-  const chain = await getChain(req.chain, req.network);
-
-=======
-  const chain = await getChain<Ethereumish>(req.chain, req.network);
->>>>>>> dc7f4853
+  const chain = await getChain<Ethereumish>(req.chain, req.network);
   const connector: Uniswapish = await getConnector<Uniswapish>(
     req.chain,
     req.network,
