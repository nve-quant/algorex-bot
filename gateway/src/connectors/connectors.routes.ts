--- conflicted
+++ resolved
@@ -1,11 +1,8 @@
 import { Router } from 'express';
 import { asyncHandler } from '../services/error-handler';
 import { PangolinConfig } from './pangolin/pangolin.config';
-<<<<<<< HEAD
 import { SushiswapConfig } from './sushiswap/sushiswap.config';
-=======
 import { TraderjoeConfig } from './traderjoe/traderjoe.config';
->>>>>>> 93859438
 import { UniswapConfig } from './uniswap/uniswap.config';
 
 export namespace ConnectorsRoutes {
@@ -27,15 +24,16 @@
             available_networks: PangolinConfig.config.availableNetworks,
           },
           {
-<<<<<<< HEAD
+
             name: 'sushiswap',
             trading_type: SushiswapConfig.config.tradingTypes,
             available_networks: SushiswapConfig.config.availableNetworks,
-=======
+          },
+          {
             name: 'traderjoe',
             trading_type: TraderjoeConfig.config.tradingTypes,
             available_networks: TraderjoeConfig.config.availableNetworks,
->>>>>>> 93859438
+
           },
         ],
       });
