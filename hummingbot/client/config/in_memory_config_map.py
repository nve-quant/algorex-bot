from hummingbot.client.config.config_var import ConfigVar
from hummingbot.client.config.config_validators import (
    is_path,
)
from hummingbot.client.settings import (
    CONF_POSTFIX,
    CONF_PREFIX,
)
from hummingbot.client.config.config_helpers import (
    read_configs_from_yml,
)


def get_default_strategy_config_yml_path(strategy: str) -> str:
    return f"{CONF_PREFIX}{strategy}{CONF_POSTFIX}_0.yml"


# Prompt generators
def default_strategy_conf_path_prompt():
    from hummingbot.client.config.global_config_map import global_config_map
    strategy = global_config_map.get("strategy").value
    return "Enter path to your strategy file (e.g. \"%s\") >>> " \
           % (get_default_strategy_config_yml_path(strategy),)


# These configs are never saved and prompted every time
in_memory_config_map = {
    # Always required
<<<<<<< HEAD
    "password":
        ConfigVar(key="password",
                  prompt="Password please >>> ",
                  is_secure=True),
=======
    "strategy":
        ConfigVar(key="strategy",
                  prompt="What is your market making strategy? >>> ",
                  validator=is_strategy,
                  on_validated=load_required_configs),
>>>>>>> 828e3fc9
    "strategy_file_path":
        ConfigVar(key="strategy_file_path",
                  prompt=default_strategy_conf_path_prompt,
                  validator=is_path,
                  on_validated=read_configs_from_yml)
}<|MERGE_RESOLUTION|>--- conflicted
+++ resolved
@@ -26,18 +26,6 @@
 # These configs are never saved and prompted every time
 in_memory_config_map = {
     # Always required
-<<<<<<< HEAD
-    "password":
-        ConfigVar(key="password",
-                  prompt="Password please >>> ",
-                  is_secure=True),
-=======
-    "strategy":
-        ConfigVar(key="strategy",
-                  prompt="What is your market making strategy? >>> ",
-                  validator=is_strategy,
-                  on_validated=load_required_configs),
->>>>>>> 828e3fc9
     "strategy_file_path":
         ConfigVar(key="strategy_file_path",
                   prompt=default_strategy_conf_path_prompt,
